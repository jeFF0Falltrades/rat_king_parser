#!/usr/bin/env python3
#
# __init__.py
#
# Author: jeFF0Falltrades
#
# Copyright (c) 2024 Jeff Archer
#
# Permission is hereby granted, free of charge, to any person obtaining a copy
# of this software and associated documentation files (the "Software"), to deal
# in the Software without restriction, including without limitation the rights
# to use, copy, modify, merge, publish, distribute, sublicense, and/or sell
# copies of the Software, and to permit persons to whom the Software is
# furnished to do so, subject to the following conditions:
#
# The above copyright notice and this permission notice shall be included in all
# copies or substantial portions of the Software.
#
# THE SOFTWARE IS PROVIDED "AS IS", WITHOUT WARRANTY OF ANY KIND, EXPRESS OR
# IMPLIED, INCLUDING BUT NOT LIMITED TO THE WARRANTIES OF MERCHANTABILITY,
# FITNESS FOR A PARTICULAR PURPOSE AND NONINFRINGEMENT. IN NO EVENT SHALL THE
# AUTHORS OR COPYRIGHT HOLDERS BE LIABLE FOR ANY CLAIM, DAMAGES OR OTHER
# LIABILITY, WHETHER IN AN ACTION OF CONTRACT, TORT OR OTHERWISE, ARISING FROM,
# OUT OF OR IN CONNECTION WITH THE SOFTWARE OR THE USE OR OTHER DEALINGS IN THE
# SOFTWARE.

from .config_decryptor import ConfigDecryptor, IncompatibleDecryptorException
<<<<<<< HEAD
from .config_decryptor_aes_ecb import ConfigDecryptorECB
from .config_decryptor_aes import ConfigDecryptorAES
=======
from .config_decryptor_aes_ecb import ConfigDecryptorAESECB
from .config_decryptor_aes_with_iv import ConfigDecryptorAESWithIV
>>>>>>> ba08ee5c
from .config_decryptor_decrypt_xor import ConfigDecryptorDecryptXOR
from .config_decryptor_plaintext import ConfigDecryptorPlaintext
from .config_decryptor_random_hardcoded import ConfigDecryptorRandomHardcoded

__all__ = [
    ConfigDecryptor,
    IncompatibleDecryptorException,
<<<<<<< HEAD
    ConfigDecryptorECB,
    ConfigDecryptorAES,
=======
    ConfigDecryptorAESWithIV,
    ConfigDecryptorAESECB,
>>>>>>> ba08ee5c
    ConfigDecryptorDecryptXOR,
    ConfigDecryptorRandomHardcoded,
    ConfigDecryptorPlaintext,
]

# ConfigDecryptorPlaintext should always be the last fallthrough case
SUPPORTED_DECRYPTORS = [
<<<<<<< HEAD
    ConfigDecryptorECB,
    ConfigDecryptorAES,
=======
    ConfigDecryptorAESWithIV,
    ConfigDecryptorAESECB,
>>>>>>> ba08ee5c
    ConfigDecryptorDecryptXOR,
    ConfigDecryptorRandomHardcoded,
    ConfigDecryptorPlaintext,
]<|MERGE_RESOLUTION|>--- conflicted
+++ resolved
@@ -25,13 +25,8 @@
 # SOFTWARE.
 
 from .config_decryptor import ConfigDecryptor, IncompatibleDecryptorException
-<<<<<<< HEAD
-from .config_decryptor_aes_ecb import ConfigDecryptorECB
-from .config_decryptor_aes import ConfigDecryptorAES
-=======
 from .config_decryptor_aes_ecb import ConfigDecryptorAESECB
 from .config_decryptor_aes_with_iv import ConfigDecryptorAESWithIV
->>>>>>> ba08ee5c
 from .config_decryptor_decrypt_xor import ConfigDecryptorDecryptXOR
 from .config_decryptor_plaintext import ConfigDecryptorPlaintext
 from .config_decryptor_random_hardcoded import ConfigDecryptorRandomHardcoded
@@ -39,13 +34,8 @@
 __all__ = [
     ConfigDecryptor,
     IncompatibleDecryptorException,
-<<<<<<< HEAD
-    ConfigDecryptorECB,
-    ConfigDecryptorAES,
-=======
     ConfigDecryptorAESWithIV,
     ConfigDecryptorAESECB,
->>>>>>> ba08ee5c
     ConfigDecryptorDecryptXOR,
     ConfigDecryptorRandomHardcoded,
     ConfigDecryptorPlaintext,
@@ -53,13 +43,8 @@
 
 # ConfigDecryptorPlaintext should always be the last fallthrough case
 SUPPORTED_DECRYPTORS = [
-<<<<<<< HEAD
-    ConfigDecryptorECB,
-    ConfigDecryptorAES,
-=======
     ConfigDecryptorAESWithIV,
     ConfigDecryptorAESECB,
->>>>>>> ba08ee5c
     ConfigDecryptorDecryptXOR,
     ConfigDecryptorRandomHardcoded,
     ConfigDecryptorPlaintext,
